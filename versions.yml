--- conflicted
+++ resolved
@@ -1,7 +1,3 @@
-<<<<<<< HEAD
-version: "2.3.1"
-=======
-version: 2.3.2
->>>>>>> ff62d382
+version: "2.3.2"
 docsVersion: "2.3"
 branch: release/v2