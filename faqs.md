--- conflicted
+++ resolved
@@ -29,11 +29,7 @@
 - gRPC
 - GraphQL
 
-<<<<<<< HEAD
 If you need another protocol supported, please [drop us a line](https://www.getambassador.io/feedback/) to request it.
-=======
-If you need another protocol supported, please [drop us a line](../../../../feedback) to request it.
->>>>>>> 5d8484c2
 
 ** When using Telepresence to intercept a pod, are the Kubernetes cluster environment variables proxied to my local machine?**
 
@@ -61,8 +57,7 @@
 
 ** What types of ingress does Telepresence support for the preview URL functionality?**
 
-<<<<<<< HEAD
- The preview URL functionality should work with most ingress configurations, including straightforward load balancer setups.
+The preview URL functionality should work with most ingress configurations, including straightforward load balancer setups.
 
 Telepresence will discover/prompt during first use for this info and make its best guess at figuring this out and ask you to confirm or update this.
 
@@ -76,16 +71,7 @@
 
 ** Will Telepresence be able to intercept workloads running on a private cluster or cluster running within a virtual private cloud (VPC)?**
 
- Yes. The cluster has to have outbound access to the internet for the preview URLs to function correctly, but it doesn’t need to have a publicly accessible IP address.
-=======
-The preview URL functionality should work with most ingress configurations, including straightforward load balancer setups.
-
-Telepresence will discover/prompt during first use for this info and make its best guess at figuring this out and ask you to confirm or update this.
-
-** Will Telepresence be able to intercept workloads running on a private cluster or cluster running within a virtual private cloud (VPC)?**
-
 Yes. The cluster has to have outbound access to the internet for the preview URLs to function correctly, but it doesn’t need to have a publicly accessible IP address.
->>>>>>> 5d8484c2
 
 The cluster must also have access to an external registry in order to be able to download the traffic-manager and traffic-agent images that are deployed when connecting with Telepresence.
 
@@ -97,21 +83,13 @@
 
 ** What components get installed in the cluster when running Telepresence?**
 
-<<<<<<< HEAD
- A single `traffic-manager` service is deployed in the `ambassador` namespace within your cluster, and this manages resilient intercepts and connections between your local machine and the cluster.
-=======
-A single Traffic Manager service is deployed in the `ambassador` namespace within your cluster, and this manages resilient intercepts and connections between your local machine and the cluster.
->>>>>>> 5d8484c2
+A single `traffic-manager` service is deployed in the `ambassador` namespace within your cluster, and this manages resilient intercepts and connections between your local machine and the cluster.
 
 A Traffic Agent container is injected per pod that is being intercepted. The first time a workload is intercepted all pods associated with this workload will be restarted with the Traffic Agent automatically injected.
 
 ** How can I remove all of the Telepresence components installed within my cluster?**
 
-<<<<<<< HEAD
- You can run the command `telepresence uninstall --everything` to remove the `traffic-manager` service installed in the cluster and `traffic-agent` containers injected into each pod being intercepted.
-=======
-You can run the command `telepresence uninstall --everything` to remove the Traffic Manager service installed in the cluster and Traffic Agent containers injected into each pod being intercepted.
->>>>>>> 5d8484c2
+You can run the command `telepresence uninstall --everything` to remove the `traffic-manager` service installed in the cluster and `traffic-agent` containers injected into each pod being intercepted.
 
 Running this command will also stop the local daemon running.
 
@@ -121,15 +99,11 @@
 
 ** How does Telepresence connect and tunnel into the Kubernetes cluster?**
 
-<<<<<<< HEAD
 The connection between your laptop and cluster is established by using
 the `kubectl port-forward` machinery (though without actually spawning
 a separate program) to establish a TCP connection to Telepresence
 Traffic Manager in the cluster, and running Telepresence's custom VPN
 protocol over that TCP connection.
-=======
-The connection between your laptop and cluster is established via the standard `kubectl` mechanisms and SSH tunnelling.
->>>>>>> 5d8484c2
 
 <a name="idps"></a>
 
@@ -147,8 +121,4 @@
 
 ** How do I share my feedback on Telepresence?**
 
-<<<<<<< HEAD
- Your feedback is always appreciated and helps us build a product that provides as much value as possible for our community. You can chat with us directly on our [feedback page](https://www.getambassador.io/feedback/), or you can [join our Slack channel](https://a8r.io/Slack) to share your thoughts.
-=======
-Your feedback is always appreciated and helps us build a product that provides as much value as possible for our community. You can chat with us directly on our [feedback page](../../../../feedback), or you can [join our Slack channel](https://a8r.io/Slack) to share your thoughts.
->>>>>>> 5d8484c2
+Your feedback is always appreciated and helps us build a product that provides as much value as possible for our community. You can chat with us directly on our [feedback page](https://www.getambassador.io/feedback/), or you can [join our Slack channel](https://a8r.io/Slack) to share your thoughts.