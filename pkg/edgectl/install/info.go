package edgectl

import (
	"io/ioutil"
	"regexp"
	"strings"

	"helm.sh/helm/v3/pkg/strvals"
	appsv1 "k8s.io/api/apps/v1"
	"k8s.io/apimachinery/pkg/apis/meta/v1/unstructured"
	"k8s.io/apimachinery/pkg/runtime"
)

//
// cluster information
//

const (
	clusterUnknown = iota
	clusterDockerDesktop
	clusterMinikube
	clusterKIND
	clusterK3D
	clusterGKE
	clusterAKS
	clusterEKS
	clusterEC2
)

// clusterInfoMessages represent custom messages for some environments
type clusterInfoMessages struct {
	// getServiceIP is the message printed for how to get the service IP
	getServiceIP string
}

// clusterInfo describes some properties about the cluster where the installation is performed
type clusterInfo struct {
	// a name for this kind of cluster (ie, gke)
	name string

	// True if this is a local environment (ie, minikube)
	isLocal bool

	// extra Chart values to set in this environment, as a list of assignments
	chartValues []string

	// customMessages are some custom messages for this environment
	customMessages clusterInfoMessages
}

func (c clusterInfo) CopyChartValuesTo(chartValues map[string]interface{}) {
	for _, assignment := range c.chartValues {
		err := strvals.ParseInto(assignment, chartValues)
		if err != nil {
			panic(err) // this should never happen: only if we have created a wrong `chartValues`
		}
	}
}

// clusterInfoDatabase is the database of information about
var clusterInfoDatabase = map[int]clusterInfo{
	clusterUnknown: {
		name: "unknown",
	},
	clusterDockerDesktop: {
		name:    "docker-desktop",
		isLocal: true,
	},
	clusterMinikube: {
		name:    "minikube",
		isLocal: true,
		customMessages: clusterInfoMessages{
			getServiceIP: "minikube service -n ambassador ambassador",
		},
	},
	clusterKIND: {
		name:    "KIND",
		isLocal: true,
		chartValues: []string{
			"service.type=NodePort",
		},
	},
	clusterK3D: {
		name:    "K3D",
		isLocal: true,
		chartValues: []string{
			"service.type=NodePort",
		},
	},
	clusterGKE: {
		name: "GKE",
	},
	clusterAKS: {
		name: "AKS",
	},
	clusterEKS: {
		name: "EKS",
	},
	clusterEC2: {
		name: "AEC2",
	},
}

func NewClusterInfo(kubectl Kubectl) clusterInfo {
	// Try to determine cluster type from node labels
	nodesList, err := kubectl.WithStdout(ioutil.Discard).List("nodes", "", []string{})
	if err != nil {
		// ignore errors if we cannot detect the cluster type
		return clusterInfo{}
	}
	nodes, err := nodesList.ToList()
	if nodes == nil {
		return clusterInfo{}
	}
	items := nodes.Items
	if len(items) == 0 {
		return clusterInfo{}
	}

	return newClusterInfoFromNodeLabels(nodes.Items[0].GetLabels())
}

func newClusterInfoFromNodeLabels(clusterNodeLabels map[string]string) clusterInfo {
	for _, label := range clusterNodeLabels {
		if strings.Contains(label, "docker-desktop") {
			return clusterInfoDatabase[clusterDockerDesktop]
		} else if strings.Contains(label, "minikube") {
			return clusterInfoDatabase[clusterMinikube]
		} else if strings.Contains(label, "kind") {
			return clusterInfoDatabase[clusterKIND]
		} else if strings.Contains(label, "k3d") {
			return clusterInfoDatabase[clusterK3D]
		} else if strings.Contains(label, "gke") {
			return clusterInfoDatabase[clusterGKE]
		} else if strings.Contains(label, "aks") {
			return clusterInfoDatabase[clusterAKS]
		} else if strings.Contains(label, "compute") {
			return clusterInfoDatabase[clusterEKS]
		} else if strings.Contains(label, "ec2") {
			return clusterInfoDatabase[clusterEC2]
		}
	}

	return clusterInfoDatabase[clusterUnknown]
}

//
// installation methods
//

const (
	instNone = iota
	instOSS
	instAES
	instEdgectl
	instOperator
	instOperatorKIND
	instOperatorKOPS
	instOperatorKubespray
	instOperatorMinikube
	instOperatorK3S
	instHelm
)

var (
	regexAOSSImage = regexp.MustCompile("datawire/ambassador:([[:^space:]]+)")

	regexAESImage = regexp.MustCompile("datawire/aes:([[:^space:]]+)")
)

type installationMethodInfo struct {
	Method    int
	Label     string
	Name      string
	LongName  string
	Image     *regexp.Regexp
	Namespace string
}

// defInstallationMethodsInfo contains information
// about different installation methods. It can be used for detecting previous
// installation methods.
// NOTE: this is an ordered-list: higher-precision labels are first
var defInstallationMethodsInfo = []installationMethodInfo{
	{
<<<<<<< HEAD
		Method:    instEdgectl,
		Label:     "app.kubernetes.io/managed-by=edgectl",
		Name:      "edgectl",
		LongName:  "edgectl",
		Image:     regexAESImage,
		Namespace: defInstallNamespace,
	},
	{
		Method:    instOperatorKIND,
		Label:     "app.kubernetes.io/name=ambassador,app.kubernetes.io/managed-by=amb-oper-kind",
		Name:      "operator",
		LongName:  "the Ambassador Operator (in KIND)",
		Image:     regexAOSSImage,
		Namespace: defInstallNamespace,
	},
	{
		Method:    instOperatorK3S,
		Label:     "app.kubernetes.io/name=ambassador,app.kubernetes.io/managed-by=amb-oper-k3s",
		Name:      "operator",
		LongName:  "the Ambassador Operator (in K3S)",
		Image:     regexAOSSImage,
		Namespace: defInstallNamespace,
	},
	{
		Method:    instOperatorMinikube,
		Label:     "app.kubernetes.io/name=ambassador,app.kubernetes.io/managed-by=amb-oper-minikube",
		Name:      "operator",
		LongName:  "the Ambassador Operator (in Minikube)",
		Image:     regexAOSSImage,
		Namespace: defInstallNamespace,
	},
	{
		Method:    instOperatorKOPS,
		Label:     "app.kubernetes.io/name=ambassador,app.kubernetes.io/managed-by=amb-oper-kops",
		Name:      "operator",
		LongName:  "the Ambassador Operator (in KOPS)",
		Image:     regexAOSSImage,
		Namespace: defInstallNamespace,
	},
	{
		Method:    instOperatorKubespray,
		Label:     "app.kubernetes.io/name=ambassador,app.kubernetes.io/managed-by=amb-oper-kubespray",
		Name:      "operator",
		LongName:  "the Ambassador Operator (in Kubespray)",
		Image:     regexAOSSImage,
		Namespace: defInstallNamespace,
	},
	{
		Method:    instOperator,
		Label:     "app.kubernetes.io/name=ambassador,app.kubernetes.io/managed-by in (amb-oper,amb-oper-manifest,amb-oper-helm,amb-oper-azure)",
		Name:      "operator",
		LongName:  "the Ambassador Operator",
		Image:     regexAESImage,
		Namespace: defInstallNamespace,
	},
	{
		Method:    instHelm,
		Label:     "app.kubernetes.io/name=ambassador",
		Name:      "helm",
		LongName:  "Helm",
		Image:     regexAESImage,
		Namespace: defInstallNamespace,
	},
	{
		Method:    instAES,
		Label:     "product=aes",
		Name:      "aes",
		LongName:  "AES manifests",
		Image:     regexAESImage,
		Namespace: defInstallNamespace,
	},
	{
		Method:    instOSS,
		Label:     "service=ambassador",
		Name:      "oss",
		LongName:  "OSS manifests",
		Image:     regexAOSSImage,
		Namespace: "default",
=======
		Method:   instEdgectl,
		Label:    "app.kubernetes.io/managed-by=edgectl",
		Name:     "edgectl",
		LongName: "edgectl",
		Image:    regexp.MustCompile("[^[:word:]]datawire/aes:([[:^space:]]+)"),
	},
	{
		Method:   instOperator,
		Label:    "app.kubernetes.io/name=ambassador,app.kubernetes.io/managed-by in (amb-oper,amb-oper-manifest,amb-oper-helm,amb-oper-azure)",
		Name:     "operator",
		LongName: "the Ambassador Operator",
		Image:    regexp.MustCompile("[^[:word:]]datawire/aes:([[:^space:]]+)"),
	},
	{
		Method:   instHelm,
		Label:    "app.kubernetes.io/name=ambassador",
		Name:     "helm",
		LongName: "Helm",
		Image:    regexp.MustCompile("[^[:word:]]datawire/aes:([[:^space:]]+)"),
	},
	{
		Method:   instAES,
		Label:    "product=aes",
		Name:     "aes",
		LongName: "AES manifests",
		Image:    regexp.MustCompile("[^[:word:]]datawire/aes:([[:^space:]]+)"),
	},
	{
		Method:   instOSS,
		Label:    "service=ambassador",
		Name:     "oss",
		LongName: "OSS manifests",
		Image:    regexp.MustCompile("[^[:word:]]datawire/ambassador:([[:^space:]]+)"),
>>>>>>> bb4cd767
	},
}

// getExistingInstallation tries to find an existing deployment by looking at a list of predefined labels,
// If such a deployment is found, it returns the image and the installation "family" (aes, oss, helm, etc).
// It returns an empty string if no installation could be found.
//
// TODO: Try to search all namespaces (which may fail due to RBAC) and capture a
//       correct namespace for an Ambassador installation (what if there is more than
//       one?), then proceed operating on that Ambassador in that namespace. Right now
//       we hard-code the "ambassador" namespace in a number of spots.
//
func getExistingInstallation(kubectl Kubectl) (string, installationMethodInfo, error) {
	findFor := func(label string, imageRe *regexp.Regexp, namespace string) (string, error) {
		deploys, err := kubectl.WithStdout(ioutil.Discard).List("deployments", namespace, []string{label})
		if deploys == nil {
			return "", err
		}
		var items []unstructured.Unstructured
		if !deploys.IsList() {
			items = []unstructured.Unstructured{*deploys}
		} else {
			l, err := deploys.ToList()
			if err != nil {
				return "", err
			}
			items = l.Items
		}
		for _, deploy := range items {
			deployment := appsv1.Deployment{}
			if err := runtime.DefaultUnstructuredConverter.FromUnstructured(deploy.UnstructuredContent(), &deployment); err != nil {
				continue
			}
			containers := deployment.Spec.Template.Spec.Containers
			for _, container := range containers {
				if matches := imageRe.FindStringSubmatch(container.Image); len(matches) == 2 {
					return matches[1], nil
				}
			}
		}
		return "", nil
	}

	for _, info := range defInstallationMethodsInfo {
		if info.Label == "" {
			continue
		}
		version, err := findFor(info.Label, info.Image, info.Namespace)
		if err != nil {
			continue // ignore errors
		}
		if version != "" {
			return version, info, nil
		}
	}

	return "", installationMethodInfo{Method: instNone}, nil
}<|MERGE_RESOLUTION|>--- conflicted
+++ resolved
@@ -169,11 +169,11 @@
 )
 
 type installationMethodInfo struct {
-	Method    int
-	Label     string
-	Name      string
-	LongName  string
-	Image     *regexp.Regexp
+	Method   int
+	Label    string
+	Name     string
+	LongName string
+	Image    *regexp.Regexp
 	Namespace string
 }
 
@@ -183,120 +183,84 @@
 // NOTE: this is an ordered-list: higher-precision labels are first
 var defInstallationMethodsInfo = []installationMethodInfo{
 	{
-<<<<<<< HEAD
-		Method:    instEdgectl,
-		Label:     "app.kubernetes.io/managed-by=edgectl",
-		Name:      "edgectl",
-		LongName:  "edgectl",
-		Image:     regexAESImage,
-		Namespace: defInstallNamespace,
-	},
-	{
-		Method:    instOperatorKIND,
-		Label:     "app.kubernetes.io/name=ambassador,app.kubernetes.io/managed-by=amb-oper-kind",
-		Name:      "operator",
-		LongName:  "the Ambassador Operator (in KIND)",
-		Image:     regexAOSSImage,
-		Namespace: defInstallNamespace,
-	},
-	{
-		Method:    instOperatorK3S,
-		Label:     "app.kubernetes.io/name=ambassador,app.kubernetes.io/managed-by=amb-oper-k3s",
-		Name:      "operator",
-		LongName:  "the Ambassador Operator (in K3S)",
-		Image:     regexAOSSImage,
-		Namespace: defInstallNamespace,
-	},
-	{
-		Method:    instOperatorMinikube,
-		Label:     "app.kubernetes.io/name=ambassador,app.kubernetes.io/managed-by=amb-oper-minikube",
-		Name:      "operator",
-		LongName:  "the Ambassador Operator (in Minikube)",
-		Image:     regexAOSSImage,
-		Namespace: defInstallNamespace,
-	},
-	{
-		Method:    instOperatorKOPS,
-		Label:     "app.kubernetes.io/name=ambassador,app.kubernetes.io/managed-by=amb-oper-kops",
-		Name:      "operator",
-		LongName:  "the Ambassador Operator (in KOPS)",
-		Image:     regexAOSSImage,
-		Namespace: defInstallNamespace,
-	},
-	{
-		Method:    instOperatorKubespray,
-		Label:     "app.kubernetes.io/name=ambassador,app.kubernetes.io/managed-by=amb-oper-kubespray",
-		Name:      "operator",
-		LongName:  "the Ambassador Operator (in Kubespray)",
-		Image:     regexAOSSImage,
-		Namespace: defInstallNamespace,
-	},
-	{
-		Method:    instOperator,
-		Label:     "app.kubernetes.io/name=ambassador,app.kubernetes.io/managed-by in (amb-oper,amb-oper-manifest,amb-oper-helm,amb-oper-azure)",
-		Name:      "operator",
-		LongName:  "the Ambassador Operator",
-		Image:     regexAESImage,
-		Namespace: defInstallNamespace,
-	},
-	{
-		Method:    instHelm,
-		Label:     "app.kubernetes.io/name=ambassador",
-		Name:      "helm",
-		LongName:  "Helm",
-		Image:     regexAESImage,
-		Namespace: defInstallNamespace,
-	},
-	{
-		Method:    instAES,
-		Label:     "product=aes",
-		Name:      "aes",
-		LongName:  "AES manifests",
-		Image:     regexAESImage,
-		Namespace: defInstallNamespace,
-	},
-	{
-		Method:    instOSS,
-		Label:     "service=ambassador",
-		Name:      "oss",
-		LongName:  "OSS manifests",
-		Image:     regexAOSSImage,
-		Namespace: "default",
-=======
 		Method:   instEdgectl,
 		Label:    "app.kubernetes.io/managed-by=edgectl",
 		Name:     "edgectl",
 		LongName: "edgectl",
-		Image:    regexp.MustCompile("[^[:word:]]datawire/aes:([[:^space:]]+)"),
+		Image:     regexAESImage,
+		Namespace: defInstallNamespace,
+	},
+	{
+		Method:    instOperatorKIND,
+		Label:     "app.kubernetes.io/name=ambassador,app.kubernetes.io/managed-by=amb-oper-kind",
+		Name:      "operator",
+		LongName:  "the Ambassador Operator (in KIND)",
+		Image:     regexAOSSImage,
+		Namespace: defInstallNamespace,
+	},
+	{
+		Method:    instOperatorK3S,
+		Label:     "app.kubernetes.io/name=ambassador,app.kubernetes.io/managed-by=amb-oper-k3s",
+		Name:      "operator",
+		LongName:  "the Ambassador Operator (in K3S)",
+		Image:     regexAOSSImage,
+		Namespace: defInstallNamespace,
+	},
+	{
+		Method:    instOperatorMinikube,
+		Label:     "app.kubernetes.io/name=ambassador,app.kubernetes.io/managed-by=amb-oper-minikube",
+		Name:      "operator",
+		LongName:  "the Ambassador Operator (in Minikube)",
+		Image:     regexAOSSImage,
+		Namespace: defInstallNamespace,
+	},
+	{
+		Method:    instOperatorKOPS,
+		Label:     "app.kubernetes.io/name=ambassador,app.kubernetes.io/managed-by=amb-oper-kops",
+		Name:      "operator",
+		LongName:  "the Ambassador Operator (in KOPS)",
+		Image:     regexAOSSImage,
+		Namespace: defInstallNamespace,
+	},
+	{
+		Method:    instOperatorKubespray,
+		Label:     "app.kubernetes.io/name=ambassador,app.kubernetes.io/managed-by=amb-oper-kubespray",
+		Name:      "operator",
+		LongName:  "the Ambassador Operator (in Kubespray)",
+		Image:     regexAOSSImage,
+		Namespace: defInstallNamespace,
 	},
 	{
 		Method:   instOperator,
 		Label:    "app.kubernetes.io/name=ambassador,app.kubernetes.io/managed-by in (amb-oper,amb-oper-manifest,amb-oper-helm,amb-oper-azure)",
 		Name:     "operator",
 		LongName: "the Ambassador Operator",
-		Image:    regexp.MustCompile("[^[:word:]]datawire/aes:([[:^space:]]+)"),
+		Image:     regexAESImage,
+		Namespace: defInstallNamespace,
 	},
 	{
 		Method:   instHelm,
 		Label:    "app.kubernetes.io/name=ambassador",
 		Name:     "helm",
 		LongName: "Helm",
-		Image:    regexp.MustCompile("[^[:word:]]datawire/aes:([[:^space:]]+)"),
+		Image:     regexAESImage,
+		Namespace: defInstallNamespace,
 	},
 	{
 		Method:   instAES,
 		Label:    "product=aes",
 		Name:     "aes",
 		LongName: "AES manifests",
-		Image:    regexp.MustCompile("[^[:word:]]datawire/aes:([[:^space:]]+)"),
+		Image:     regexAESImage,
+		Namespace: defInstallNamespace,
 	},
 	{
 		Method:   instOSS,
 		Label:    "service=ambassador",
 		Name:     "oss",
 		LongName: "OSS manifests",
-		Image:    regexp.MustCompile("[^[:word:]]datawire/ambassador:([[:^space:]]+)"),
->>>>>>> bb4cd767
+		Image:     regexAOSSImage,
+		Namespace: "default",
 	},
 }
 
